/*
 * Copyright 2020 Redpanda Data, Inc.
 *
 * Use of this software is governed by the Business Source License
 * included in the file licenses/BSL.md
 *
 * As of the Change Date specified in that file, in accordance with
 * the Business Source License, use of this software will be governed
 * by the Apache License, Version 2.0
 */

#pragma once
#include "bytes/iobuf.h"
#include "cluster/security_frontend.h"
#include "kafka/protocol/fetch.h"
#include "kafka/protocol/fwd.h"
#include "kafka/protocol/types.h"
#include "kafka/protocol/wire.h"
#include "kafka/server/connection_context.h"
#include "kafka/server/fetch_session_cache.h"
#include "kafka/server/handlers/fetch/replica_selector.h"
#include "kafka/server/handlers/handler_interface.h"
#include "kafka/server/logger.h"
#include "kafka/server/response.h"
#include "kafka/server/server.h"
#include "kafka/server/usage_manager.h"
#include "kafka/types.h"
#include "model/namespace.h"
#include "pandaproxy/schema_registry/fwd.h"
#include "seastarx.h"
#include "security/audit/schemas/application_activity.h"
#include "security/audit/schemas/iam.h"
#include "security/audit/schemas/types.h"
#include "security/audit/schemas/utils.h"
#include "security/audit/types.h"
#include "security/authorizer.h"
#include "security/fwd.h"
#include "ssx/abort_source.h"
#include "vlog.h"

#include <seastar/core/future.hh>
#include <seastar/core/reactor.hh>
#include <seastar/core/sharded.hh>
#include <seastar/core/shared_ptr.hh>
#include <seastar/core/unaligned.hh>
#include <seastar/util/log.hh>

#include <memory>
#include <type_traits>

namespace kafka {

constexpr auto request_header_size = sizeof(int16_t) + sizeof(int16_t)
                                     + sizeof(correlation_id::type)
                                     + sizeof(int16_t);

struct request_header {
    api_key key;
    api_version version;
    correlation_id correlation;
    ss::temporary_buffer<char> client_id_buffer;
    std::optional<std::string_view> client_id;

    // value of std::nullopt indicates v0 request was parsed, 0 tag bytes will
    // be parsed. If this is non-null a v1 (flex) request header is parsed in
    // which the min number of bytes parsed must be at least 1.
    std::optional<tagged_fields> tags;
    size_t tags_size_bytes{0};
    bool is_flexible() const { return tags_size_bytes > 0; }

    friend std::ostream& operator<<(std::ostream&, const request_header&);
};

template<typename T>
concept has_throttle_time_ms = requires(T a) {
    { a.data.throttle_time_ms };
};

class request_context {
public:
    request_context(
      ss::lw_shared_ptr<connection_context> conn,
      request_header&& header,
      iobuf&& request,
      ss::lowres_clock::duration throttle_delay) noexcept
      : _conn(std::move(conn))
      , _request_size(request.size_bytes())
      , _header(std::move(header))
      , _reader(std::move(request))
      , _throttle_delay(throttle_delay) {}

    request_context(const request_context&) = delete;
    request_context& operator=(const request_context&) = delete;
    request_context(request_context&& o) noexcept = default;
    request_context& operator=(request_context&& o) noexcept = default;
    ~request_context() noexcept = default;

    const request_header& header() const { return _header; }

    ss::lw_shared_ptr<connection_context> connection() { return _conn; }

    ssx::sharded_abort_source& abort_source() { return _conn->abort_source(); }
    bool abort_requested() const { return _conn->abort_requested(); }

    protocol::decoder& reader() { return _reader; }

    latency_probe& probe() { return _conn->server().latency_probe(); }
    sasl_probe& sasl_probe() { return _conn->server().sasl_probe(); }

    // used to reach for server_probe::produce_bad_timestamp
    net::server_probe& server_probe() { return _conn->server().probe(); }

    kafka::usage_manager& usage_mgr() const {
        return _conn->server().usage_mgr();
    }

    const cluster::metadata_cache& metadata_cache() const {
        return _conn->server().metadata_cache();
    }

    cluster::metadata_cache& metadata_cache() {
        return _conn->server().metadata_cache();
    }

    cluster::topics_frontend& topics_frontend() const {
        return _conn->server().topics_frontend();
    }

    quota_manager& quota_mgr() { return _conn->server().quota_mgr(); }

    ss::sharded<cluster::config_frontend>& config_frontend() const {
        return _conn->server().config_frontend();
    }

    ss::sharded<features::feature_table>& feature_table() const {
        return _conn->server().feature_table();
    }

    cluster::id_allocator_frontend& id_allocator_frontend() const {
        return _conn->server().id_allocator_frontend();
    }

    bool is_idempotence_enabled() {
        return _conn->server().is_idempotence_enabled();
    }

    bool are_transactions_enabled() {
        return _conn->server().are_transactions_enabled();
    }

    bool recovery_mode_enabled() const {
        return _conn->server().recovery_mode_enabled();
    }

    cluster::tx_gateway_frontend& tx_gateway_frontend() const {
        return _conn->server().tx_gateway_frontend();
    }

    const std::unique_ptr<pandaproxy::schema_registry::api>&
    schema_registry() const {
        return _conn->server().schema_registry();
    }

    std::chrono::milliseconds throttle_delay_ms() const {
        return std::chrono::duration_cast<std::chrono::milliseconds>(
          _throttle_delay);
    }

    kafka::group_router& groups() { return _conn->server().group_router(); }

    cluster::shard_table& shards() { return _conn->server().shard_table(); }

    ss::sharded<cluster::partition_manager>& partition_manager() {
        return _conn->server().partition_manager();
    }

    fetch_session_cache& fetch_sessions() {
        return _conn->server().fetch_sessions_cache();
    }

    fetch_metadata_cache& get_fetch_metadata_cache() {
        return _conn->server().get_fetch_metadata_cache();
    }

    template<typename ResponseType>
    requires requires(
      ResponseType r, protocol::encoder& writer, api_version version) {
        { r.encode(writer, version) } -> std::same_as<void>;
    }
    ss::future<response_ptr> respond(ResponseType r) {
        /// Many responses contain a throttle_time_ms field, to prevent each
        /// handler from manually having to set this value, it can be done in
        /// one place here, with this concept check
        if constexpr (has_throttle_time_ms<ResponseType>) {
            /// Allow request handlers to override the throttle response, if
            /// multiple throttles detected, choose larger of the two
            r.data.throttle_time_ms = std::max(
              r.data.throttle_time_ms, throttle_delay_ms());
        }

        if (r.data.errored()) {
            vlog(
              klog.debug,
              "[{}:{}] sending {}:{} for {}, response {}",
              _conn->client_host(),
              _conn->client_port(),
              ResponseType::api_type::key,
              ResponseType::api_type::name,
              _header.client_id,
              r);
        } else {
            vlog(
              klog.trace,
              "[{}:{}] sending {}:{} for {}, response {}",
              _conn->client_host(),
              _conn->client_port(),
              ResponseType::api_type::key,
              ResponseType::api_type::name,
              _header.client_id,
              r);
        }

        /// KIP-511 bumps api_versions_request/response to 3, past the first
        /// supported flex version for this API, and makes an exception
        /// that there will be no tags in the response header.
        auto is_flexible = flex_enabled(header().is_flexible());
        api_version version = header().version;
        if constexpr (std::is_same_v<ResponseType, api_versions_response>) {
            is_flexible = flex_enabled::no;
            if (r.data.error_code == kafka::error_code::unsupported_version) {
                /// Furthermore if the client has made an api_versions_request
                /// outside of the max supported version, any assumptions about
                /// its ability to understand a response at a given version
                /// cannot be made. In this case return api_versions_response at
                /// version 0.
                version = api_version(0);
            }
        }

        auto resp = std::make_unique<response>(is_flexible);
        r.encode(resp->writer(), version);
        update_usage_stats(r, resp->buf().size_bytes());
        return ss::make_ready_future<response_ptr>(std::move(resp));
    }

    coordinator_ntp_mapper& coordinator_mapper() {
        return _conn->server().coordinator_mapper();
    }

    cluster::tx_registry_frontend& tx_registry_frontend() {
        return _conn->server().tx_registry_frontend();
    }

    const ss::sstring& listener() const { return _conn->listener(); }
    std::optional<security::sasl_server>& sasl() { return _conn->sasl(); }
    security::credential_store& credentials() {
        return _conn->server().credentials();
    }

    bool audit() { return _audit_successful; }

    template<typename T>
    bool authorized(
      security::acl_operation operation,
      const T& name,
      authz_quiet quiet = authz_quiet{false}) {
        auto result = do_authorized(operation, name, quiet);
        auto resp = bool(result);

        auto key = _header.key;
        // If we have reached this point, handler_for_key should already be
        // returning a value.  The only situations where it won't would be
        // in unit tests, so this is a "smoke test" to ensure that unit tests
        // correctly set up the `_header` member of `request_context`
        auto operation_name = handler_for_key(key).value()->name();

        if (!_conn->server().audit_mgr().enqueue_authz_audit_event(
              key,
              operation_name,
              std::move(result),
              _conn->local_address(),
              _conn->server().name(),
              _conn->client_host(),
              _conn->client_port(),
              _header.client_id)) {
            _audit_successful = false;
            vlog(klog.error, "Failed to append authz event to audit log");
        }

        return resp;
    }

<<<<<<< HEAD
    template<
      typename T,
      security::audit::returns_auditable_resource_vector Func>
=======
    bool audit_authn_failure(const ss::sstring& reason) {
        return audit_authn_failure(reason, "");
    }

    bool audit_authn_failure(
      const ss::sstring& reason, const ss::sstring& auth_protocol) {
        return audit_authn_failure(
          reason,
          auth_protocol,
          {.type_id = security::audit::user::type::unknown});
    }

    bool audit_authn_failure(
      const ss::sstring& reason,
      const ss::sstring& auth_protocol,
      security::audit::user user) {
        return audit(security::audit::make_authentication_failure_event(
          auth_protocol,
          connection()->local_address(),
          connection()->server().name(),
          connection()->client_host(),
          connection()->client_port(),
          header().client_id,
          connection()->tls_enabled()
            ? security::audit::authentication::used_cleartext::no
            : security::audit::authentication::used_cleartext::yes,
          reason,
          std::move(user)));
    }

    bool audit_authn_success(
      const ss::sstring& auth_protocol, security::audit::user user) {
        return audit(security::audit::make_authentication_event(
          auth_protocol,
          connection()->local_address(),
          connection()->server().name(),
          connection()->client_host(),
          connection()->client_port(),
          header().client_id,
          connection()->tls_enabled()
            ? security::audit::authentication::used_cleartext::no
            : security::audit::authentication::used_cleartext::yes,
          std::move(user)));
    }

    bool audit(security::audit::authentication authn_event) {
        if (!_conn->server().audit_mgr().enqueue_audit_event(
              security::audit::event_type::authenticate,
              std::move(authn_event))) {
            vlog(
              klog.error, "Failed to append authentication event to audit log");
            return false;
        }
        return true;
    }

    template<typename T>
>>>>>>> ddd54ced
    bool authorized(
      security::acl_operation operation,
      const T& name,
      Func&& f,
      authz_quiet quiet = authz_quiet{false}) {
        auto result = do_authorized(operation, name, quiet);
        auto resp = bool(result);

        auto key = _header.key;
        auto operation_name = handler_for_key(key).value()->name();
        if (!_conn->server().audit_mgr().enqueue_authz_audit_event(
              key,
              std::forward<Func>(f),
              operation_name,
              std::move(result),
              _conn->local_address(),
              _conn->server().name(),
              _conn->client_host(),
              _conn->client_port(),
              _header.client_id)) {
            _audit_successful = false;
            vlog(klog.error, "Failed to append authz event to audit log");
        }

        return resp;
    }

    bool request_contains_audit_topic() const {
        return _request_contains_audit_topic;
    }

    cluster::security_frontend& security_frontend() const {
        return _conn->server().security_frontend();
    }

    security::authorizer& authorizer() { return _conn->server().authorizer(); }

    cluster::controller_api& controller_api() {
        return _conn->server().controller_api();
    }

    ss::sharded<server>& server() { return _conn->server().container(); }

private:
    template<typename T>
    security::auth_result do_authorized(
      security::acl_operation operation,
      const T& name,
      authz_quiet quiet = authz_quiet{false}) {
        if constexpr (std::is_same_v<T, model::topic>) {
            if (name == model::kafka_audit_logging_topic) [[unlikely]] {
                _request_contains_audit_topic = true;
            }
        }
        return _conn->authorized(operation, name, quiet);
    }
    template<typename ResponseType>
    void update_usage_stats(const ResponseType& r, size_t response_size) {
        size_t internal_bytes_recv = 0;
        size_t internal_bytes_sent = 0;
        if constexpr (std::is_same_v<ResponseType, produce_response>) {
            internal_bytes_recv = r.internal_topic_bytes;
        } else if constexpr (std::is_same_v<ResponseType, fetch_response>) {
            internal_bytes_sent = r.internal_topic_bytes;
        }
        /// Bytes recieved by redpanda
        vassert(
          _request_size >= internal_bytes_recv,
          "Observed bigger internal bytes accounting then entire request size");
        usage_mgr().add_bytes_recv(_request_size - internal_bytes_recv);

        /// Bytes sent to redpanda
        vassert(
          response_size >= internal_bytes_sent,
          "Observed bigger internal bytes accounting then entire response "
          "size");
        usage_mgr().add_bytes_sent(response_size - internal_bytes_sent);
    }

private:
    ss::lw_shared_ptr<connection_context> _conn;
    size_t _request_size;
    request_header _header;
    protocol::decoder _reader;
    ss::lowres_clock::duration _throttle_delay;
    bool _audit_successful{true};
    bool _request_contains_audit_topic{false};
};

// Executes the API call identified by the specified request_context.
process_result_stages process_request(
  request_context&&, ss::smp_service_group, const session_resources&);

bool track_latency(api_key);

} // namespace kafka<|MERGE_RESOLUTION|>--- conflicted
+++ resolved
@@ -259,42 +259,6 @@
 
     bool audit() { return _audit_successful; }
 
-    template<typename T>
-    bool authorized(
-      security::acl_operation operation,
-      const T& name,
-      authz_quiet quiet = authz_quiet{false}) {
-        auto result = do_authorized(operation, name, quiet);
-        auto resp = bool(result);
-
-        auto key = _header.key;
-        // If we have reached this point, handler_for_key should already be
-        // returning a value.  The only situations where it won't would be
-        // in unit tests, so this is a "smoke test" to ensure that unit tests
-        // correctly set up the `_header` member of `request_context`
-        auto operation_name = handler_for_key(key).value()->name();
-
-        if (!_conn->server().audit_mgr().enqueue_authz_audit_event(
-              key,
-              operation_name,
-              std::move(result),
-              _conn->local_address(),
-              _conn->server().name(),
-              _conn->client_host(),
-              _conn->client_port(),
-              _header.client_id)) {
-            _audit_successful = false;
-            vlog(klog.error, "Failed to append authz event to audit log");
-        }
-
-        return resp;
-    }
-
-<<<<<<< HEAD
-    template<
-      typename T,
-      security::audit::returns_auditable_resource_vector Func>
-=======
     bool audit_authn_failure(const ss::sstring& reason) {
         return audit_authn_failure(reason, "");
     }
@@ -352,7 +316,39 @@
     }
 
     template<typename T>
->>>>>>> ddd54ced
+    bool authorized(
+      security::acl_operation operation,
+      const T& name,
+      authz_quiet quiet = authz_quiet{false}) {
+        auto result = do_authorized(operation, name, quiet);
+        auto resp = bool(result);
+
+        auto key = _header.key;
+        // If we have reached this point, handler_for_key should already be
+        // returning a value.  The only situations where it won't would be
+        // in unit tests, so this is a "smoke test" to ensure that unit tests
+        // correctly set up the `_header` member of `request_context`
+        auto operation_name = handler_for_key(key).value()->name();
+
+        if (!_conn->server().audit_mgr().enqueue_authz_audit_event(
+              key,
+              operation_name,
+              std::move(result),
+              _conn->local_address(),
+              _conn->server().name(),
+              _conn->client_host(),
+              _conn->client_port(),
+              _header.client_id)) {
+            _audit_successful = false;
+            vlog(klog.error, "Failed to append authz event to audit log");
+        }
+
+        return resp;
+    }
+
+    template<
+      typename T,
+      security::audit::returns_auditable_resource_vector Func>
     bool authorized(
       security::acl_operation operation,
       const T& name,
